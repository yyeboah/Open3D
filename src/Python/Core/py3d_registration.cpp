--- conflicted
+++ resolved
@@ -38,7 +38,7 @@
 // #include <Core/Geometry/Image.h>
 #include <Core/Geometry/RGBDImage.h>
 #include <Core/Geometry/TriangleMesh.h>
-#include <Core/Registration/TextureMapOptimization.h>
+#include <Core/Registration/ColorMapOptimization.h>
 #include <Core/Camera/PinholeCameraTrajectory.h>
 
 using namespace three;
@@ -218,59 +218,6 @@
         .def_readwrite("normal_angle_threshold",
                 &CorrespondenceCheckerBasedOnNormal::normal_angle_threshold_);
 
-<<<<<<< HEAD
-	py::class_<RegistrationResult> registration_result(m, "RegistrationResult");
-	py::detail::bind_default_constructor<RegistrationResult>(
-			registration_result);
-	py::detail::bind_copy_functions<RegistrationResult>(registration_result);
-	registration_result
-		.def_readwrite("transformation", &RegistrationResult::transformation_)
-		.def_readwrite("correspondence_set",
-				&RegistrationResult::correspondence_set_)
-		.def_readwrite("inlier_rmse", &RegistrationResult::inlier_rmse_)
-		.def_readwrite("fitness", &RegistrationResult::fitness_)
-		.def("__repr__", [](const RegistrationResult &rr) {
-			return std::string("RegistrationResult with fitness = ") +
-					std::to_string(rr.fitness_) +
-					std::string(", inlier_rmse = ") +
-					std::to_string(rr.inlier_rmse_) +
-					std::string(", and correspondence_set size of ") +
-					std::to_string(rr.correspondence_set_.size()) +
-					std::string("\nAccess transformation to get result.");
-		});
-    py::class_<TextureMapOptmizationOption> texture_map_optimization_option(
-            m, "TextureMapOptmizationOption");
-	py::detail::bind_default_constructor<TextureMapOptmizationOption>(
-			texture_map_optimization_option);
-	texture_map_optimization_option
-        .def_readwrite("non_rigid_camera_coordinate",
-        &TextureMapOptmizationOption::non_rigid_camera_coordinate_)
-        .def_readwrite("number_of_vertical_anchors",
-        &TextureMapOptmizationOption::number_of_vertical_anchors_)
-        .def_readwrite("non_rigid_anchor_point_weight",
-        &TextureMapOptmizationOption::non_rigid_anchor_point_weight_)
-        .def_readwrite("maximum_iteration",
-        &TextureMapOptmizationOption::maximum_iteration_)
-        .def_readwrite("maximum_allowable_depth",
-        &TextureMapOptmizationOption::maximum_allowable_depth_)
-        .def_readwrite("depth_threshold_for_visiblity_check",
-        &TextureMapOptmizationOption::depth_threshold_for_visiblity_check_)
-		.def("__repr__", [](const TextureMapOptmizationOption &to) {
-			return std::string("TextureMapOptmizationOption with") +
-                    std::string("\n- non_rigid_camera_coordinate : ") +
-                    std::to_string(to.non_rigid_camera_coordinate_) +
-                    std::string("\n- number_of_vertical_anchors : ") +
-					std::to_string(to.number_of_vertical_anchors_) +
-                    std::string("\n- non_rigid_anchor_point_weight : ") +
-					std::to_string(to.non_rigid_anchor_point_weight_) +
-                    std::string("\n- maximum_iteration : ") +
-					std::to_string(to.maximum_iteration_) +
-                    std::string("\n- maximum_allowable_depth : ") +
-					std::to_string(to.maximum_allowable_depth_) +
-					std::string("\n- depth_threshold_for_visiblity_check : ") +
-					std::to_string(to.depth_threshold_for_visiblity_check_);
-		});
-=======
     py::class_<FastGlobalRegistrationOption> fgr_option(m,
             "FastGlobalRegistrationOption");
     py::detail::bind_copy_functions<FastGlobalRegistrationOption>(
@@ -323,71 +270,59 @@
 
     py::class_<RegistrationResult> registration_result(m, "RegistrationResult");
     py::detail::bind_default_constructor<RegistrationResult>(
-    		registration_result);
+            registration_result);
     py::detail::bind_copy_functions<RegistrationResult>(registration_result);
     registration_result
-    	.def_readwrite("transformation", &RegistrationResult::transformation_)
-    	.def_readwrite("correspondence_set",
-    			&RegistrationResult::correspondence_set_)
-    	.def_readwrite("inlier_rmse", &RegistrationResult::inlier_rmse_)
-    	.def_readwrite("fitness", &RegistrationResult::fitness_)
-    	.def("__repr__", [](const RegistrationResult &rr) {
-    		return std::string("RegistrationResult with fitness = ") +
-    				std::to_string(rr.fitness_) +
-    				std::string(", inlier_rmse = ") +
-    				std::to_string(rr.inlier_rmse_) +
-    				std::string(", and correspondence_set size of ") +
-    				std::to_string(rr.correspondence_set_.size()) +
-    				std::string("\nAccess transformation to get result.");
-    	});
->>>>>>> 352d2f4c
+        .def_readwrite("transformation", &RegistrationResult::transformation_)
+        .def_readwrite("correspondence_set",
+                &RegistrationResult::correspondence_set_)
+        .def_readwrite("inlier_rmse", &RegistrationResult::inlier_rmse_)
+        .def_readwrite("fitness", &RegistrationResult::fitness_)
+        .def("__repr__", [](const RegistrationResult &rr) {
+            return std::string("RegistrationResult with fitness = ") +
+                    std::to_string(rr.fitness_) +
+                    std::string(", inlier_rmse = ") +
+                    std::to_string(rr.inlier_rmse_) +
+                    std::string(", and correspondence_set size of ") +
+                    std::to_string(rr.correspondence_set_.size()) +
+                    std::string("\nAccess transformation to get result.");
+        });
+    py::class_<ColorMapOptmizationOption> texture_map_optimization_option(
+            m, "ColorMapOptmizationOption");
+    py::detail::bind_default_constructor<ColorMapOptmizationOption>(
+            texture_map_optimization_option);
+    texture_map_optimization_option
+        .def_readwrite("non_rigid_camera_coordinate",
+        &ColorMapOptmizationOption::non_rigid_camera_coordinate_)
+        .def_readwrite("number_of_vertical_anchors",
+        &ColorMapOptmizationOption::number_of_vertical_anchors_)
+        .def_readwrite("non_rigid_anchor_point_weight",
+        &ColorMapOptmizationOption::non_rigid_anchor_point_weight_)
+        .def_readwrite("maximum_iteration",
+        &ColorMapOptmizationOption::maximum_iteration_)
+        .def_readwrite("maximum_allowable_depth",
+        &ColorMapOptmizationOption::maximum_allowable_depth_)
+        .def_readwrite("depth_threshold_for_visiblity_check",
+        &ColorMapOptmizationOption::depth_threshold_for_visiblity_check_)
+        .def("__repr__", [](const ColorMapOptmizationOption &to) {
+            return std::string("ColorMapOptmizationOption with") +
+                    std::string("\n- non_rigid_camera_coordinate : ") +
+                    std::to_string(to.non_rigid_camera_coordinate_) +
+                    std::string("\n- number_of_vertical_anchors : ") +
+                    std::to_string(to.number_of_vertical_anchors_) +
+                    std::string("\n- non_rigid_anchor_point_weight : ") +
+                    std::to_string(to.non_rigid_anchor_point_weight_) +
+                    std::string("\n- maximum_iteration : ") +
+                    std::to_string(to.maximum_iteration_) +
+                    std::string("\n- maximum_allowable_depth : ") +
+                    std::to_string(to.maximum_allowable_depth_) +
+                    std::string("\n- depth_threshold_for_visiblity_check : ") +
+                    std::to_string(to.depth_threshold_for_visiblity_check_);
+        });
 }
 
 void pybind_registration_methods(py::module &m)
 {
-<<<<<<< HEAD
-	m.def("evaluate_registration", &EvaluateRegistration,
-			"Function for evaluating registration between point clouds",
-			"source"_a, "target"_a, "max_correspondence_distance"_a,
-			"transformation"_a = Eigen::Matrix4d::Identity());
-	m.def("registration_icp", &RegistrationICP,
-			"Function for ICP registration",
-			"source"_a, "target"_a, "max_correspondence_distance"_a,
-			"init"_a = Eigen::Matrix4d::Identity(), "estimation_method"_a =
-			TransformationEstimationPointToPoint(false), "criteria"_a =
-			ICPConvergenceCriteria());
-	m.def("registration_colored_icp", &RegistrationColoredICP,
-			"Function for Colored ICP registration",
-			"source"_a, "target"_a, "max_correspondence_distance"_a,
-			"init"_a = Eigen::Matrix4d::Identity(),
-			"criteria"_a = ICPConvergenceCriteria(),
-			"lambda_geometric"_a = 0.968);
-	m.def("registration_ransac_based_on_correspondence",
-			&RegistrationRANSACBasedOnCorrespondence,
-			"Function for global RANSAC registration based on a set of correspondences",
-			"source"_a, "target"_a, "corres"_a, "max_correspondence_distance"_a,
-			"estimation_method"_a = TransformationEstimationPointToPoint(false),
-			"ransac_n"_a = 6, "criteria"_a = RANSACConvergenceCriteria());
-	m.def("registration_ransac_based_on_feature_matching",
-			&RegistrationRANSACBasedOnFeatureMatching,
-			"Function for global RANSAC registration based on feature matching",
-			"source"_a, "target"_a, "source_feature"_a, "target_feature"_a,
-			"max_correspondence_distance"_a, "estimation_method"_a =
-			TransformationEstimationPointToPoint(false), "ransac_n"_a = 4,
-			"checkers"_a = std::vector<std::reference_wrapper<const
-			CorrespondenceChecker>>(), "criteria"_a =
-			RANSACConvergenceCriteria(100000, 100));
-	m.def("get_information_matrix_from_point_clouds",
-			&GetInformationMatrixFromPointClouds,
-			"Function for computing information matrix from RegistrationResult",
-			"source"_a, "target"_a, "max_correspondence_distance"_a,
-			"transformation_result"_a);
-    m.def("texture_map_optimization",
-			&TextureMapOptimization,
-			"Function for optimizing texture mapping for reconstructed scenes",
-			"mesh"_a, "imgs_rgbd"_a, "camera"_a,
-            "option"_a = TextureMapOptmizationOption());
-=======
     m.def("evaluate_registration", &EvaluateRegistration,
             "Function for evaluating registration between point clouds",
             "source"_a, "target"_a, "max_correspondence_distance"_a,
@@ -429,5 +364,9 @@
             "Function for computing information matrix from RegistrationResult",
             "source"_a, "target"_a, "max_correspondence_distance"_a,
             "transformation_result"_a);
->>>>>>> 352d2f4c
+    m.def("color_map_optimization",
+			&ColorMapOptimization,
+			"Function for color mapping of reconstructed scenes via optimization",
+			"mesh"_a, "imgs_rgbd"_a, "camera"_a,
+            "option"_a = ColorMapOptmizationOption());
 }